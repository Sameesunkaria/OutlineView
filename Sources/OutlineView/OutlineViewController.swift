--- conflicted
+++ resolved
@@ -2,17 +2,12 @@
 import Combine
 
 @available(macOS 10.15, *)
-<<<<<<< HEAD
-public class OutlineViewController<ID: Hashable, Data: Sequence>: NSViewController
-where Data.Element: Identifiable {
-    let id: ID
-=======
-public class OutlineViewController<Data: Sequence, Drop: DropReceiver>: NSViewController
+public class OutlineViewController<ID: Hashable, Data: Sequence, Drop: DropReceiver>: NSViewController
 where Drop.DataElement == Data.Element {
->>>>>>> 661a32c6
     let outlineView = NSOutlineView()
     let scrollView = NSScrollView(frame: NSRect(x: 0, y: 0, width: 400, height: 400))
     
+    let id: ID
     let dataSource: OutlineViewDataSource<Data, Drop>
     let delegate: OutlineViewDelegate<Data>
     let updater = OutlineViewUpdater<Data>()
@@ -53,14 +48,9 @@
         outlineView.dataSource = dataSource
         outlineView.delegate = delegate
 
-<<<<<<< HEAD
-        childrenPath = children
-
         self.id = id
-=======
         self.childrenSource = childrenSource
         
->>>>>>> 661a32c6
         super.init(nibName: nil, bundle: nil)
 
         view.addSubview(scrollView)
@@ -152,7 +142,6 @@
         outlineView.gridColor = color
         outlineView.reloadData()
     }
-<<<<<<< HEAD
     
     /// Calls `reloadData()` on the outlineView. Currently does not
     /// use individual itemIds, although if implemented you could
@@ -184,7 +173,8 @@
                 itemsToReload.remove(itemId)
             }
             currentRow += 1
-=======
+        }
+    }
         
     func setDragSourceWriter(_ writer: DragSourceWriter<Data.Element>?) {
         dataSource.dragWriter = writer
@@ -200,7 +190,6 @@
            !acceptedTypes.isEmpty
         {
             outlineView.registerForDraggedTypes(acceptedTypes)
->>>>>>> 661a32c6
         }
     }
 }