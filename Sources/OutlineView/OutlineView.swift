import SwiftUI
import Cocoa

enum ChildSource<Data: Sequence> {
    case keyPath(KeyPath<Data.Element, Data?>)
    case provider((Data.Element) -> Data?)
    
    func children(for element: Data.Element) -> Data? {
        switch self {
        case .keyPath(let keyPath):
            return element[keyPath: keyPath]
        case .provider(let provider):
            return provider(element)
        }
    }
}

@available(macOS 10.15, *)
<<<<<<< HEAD
public struct OutlineView<ID: Hashable, Data: Sequence>: NSViewControllerRepresentable
where Data.Element: Identifiable {
    public typealias NSViewControllerType = OutlineViewController<ID, Data>
=======
public struct OutlineView<Data: Sequence, Drop: DropReceiver>: NSViewControllerRepresentable
where Drop.DataElement == Data.Element {
    public typealias NSViewControllerType = OutlineViewController<Data, Drop>
>>>>>>> 661a32c6

    let id: ID
    let data: Data
    let childSource: ChildSource<Data>
    @Binding var selection: Data.Element?
    var content: (Data.Element) -> NSView
    var separatorInsets: ((Data.Element) -> NSEdgeInsets)?

    /// Outline view style is unavailable on macOS 10.15 and below.
    /// Stored as `Any` to make the property available on all platforms.
    private var _styleStorage: Any?

    @available(macOS 11.0, *)
    var style: NSOutlineView.Style {
        get {
            _styleStorage
                .flatMap { $0 as? NSOutlineView.Style }
                ?? .automatic
        }
        set { _styleStorage = newValue }
    }

    var indentation: CGFloat = 13.0
    var separatorVisibility: SeparatorVisibility
    var separatorColor: NSColor = .separatorColor

    var dragDataSource: DragSourceWriter<Data.Element>?
    var dropReceiver: Drop? = nil
    var acceptedDropTypes: [NSPasteboard.PasteboardType]? = nil

    // MARK: NSViewControllerRepresentable
    
    public func makeNSViewController(context: Context) -> OutlineViewController<Data, Drop> {
        let controller = OutlineViewController<Data, Drop>(
            data: data,
            childrenSource: childSource,
            content: content,
            selectionChanged: { selection = $0 },
            separatorInsets: separatorInsets)
        controller.setIndentation(to: indentation)
        if #available(macOS 11.0, *) {
            controller.setStyle(to: style)
        }
        return controller
    }

    public func updateNSViewController(
        _ outlineController: OutlineViewController<Data, Drop>,
        context: Context
    ) {
        outlineController.updateData(newValue: data)
        outlineController.changeSelectedItem(to: selection)
        outlineController.setRowSeparator(visibility: separatorVisibility)
        outlineController.setRowSeparator(color: separatorColor)
        outlineController.setDragSourceWriter(dragDataSource)
        outlineController.setDropReceiver(dropReceiver)
        outlineController.setAcceptedDragTypes(acceptedDropTypes)
    }
}

// MARK: - Modifiers

@available(macOS 10.15, *)
public extension OutlineView {
    /// Sets the style for the `OutlineView`.
    @available(macOS 11.0, *)
    func outlineViewStyle(_ style: NSOutlineView.Style) -> Self {
        var mutableSelf = self
        mutableSelf.style = style
        return mutableSelf
    }

    /// Sets the width of the indentation per level for the `OutlineView`.
    func outlineViewIndentation(_ width: CGFloat) -> Self {
        var mutableSelf = self
        mutableSelf.indentation = width
        return mutableSelf
    }

    /// Sets the visibility of the separator between rows of the `OutlineView`.
    func rowSeparator(_ visibility: SeparatorVisibility) -> Self {
        var mutableSelf = self
        mutableSelf.separatorVisibility = visibility
        return mutableSelf
    }

    /// Sets the color of the separator between rows of this `OutlineView`.
    /// The default color for the separator is `NSColor.separatorColor`.
    func rowSeparatorColor(_ color: NSColor) -> Self {
        var mutableSelf = self
        mutableSelf.separatorColor = color
        return mutableSelf
    }

    /// Adds a drop receiver to the `OutlineView`, allowing it to react to drag
    /// and drop operations.
    ///
    /// - Parameters
    ///   - acceptedTypes: An array of `PasteboardType`s that the `DropReceiver` is able to read.
    ///   - receiver: A delegate conforming to `DropReceiver` that handles receiving a
    ///     drag-and-drop operation onto the `OutlineView`.
    func onDrop(of acceptedTypes: [NSPasteboard.PasteboardType], receiver: Drop) -> Self {
        var mutableSelf = self
        mutableSelf.acceptedDropTypes = acceptedTypes
        mutableSelf.dropReceiver = receiver
        return mutableSelf
    }
    
    /// Enables dragging of rows from the `OutlineView` by setting the `DragSourceWriter`
    /// of the `OutlineView`.
    ///
    /// The simplest way to create the data for the pasteboard item is to initialize
    /// the `NSPasteboardItem` and then calling `setData(_:forType:)` or other types
    /// of `set` functions.
    ///
    /// - Parameter writer: A closure that takes the `Data.Element` from a given row of
    /// the `OutlineView`, and returns an optional `NSPasteboardItem` with data about the
    /// item to be dragged. If `nil` is returned, that row can not be dragged.
    func dragDataSource(_ writer: @escaping DragSourceWriter<Data.Element>) -> Self {
        var mutableSelf = self
        mutableSelf.dragDataSource = writer
        return mutableSelf
    }
}

// MARK: - Initializers for macOS 10.15 and higher.

@available(macOS 10.15, *)
public extension OutlineView {
    /// Creates an `OutlineView` from a collection of root data elements and
    /// a key path to its children.
    ///
    /// This initializer creates an instance that uniquely identifies views
    /// across updates based on the identity of the underlying data element.
    ///
    /// All generated rows begin in the collapsed state.
    ///
    /// Make sure that the identifier of a data element only changes if you
    /// mean to replace that element with a new element, one with a new
    /// identity. If the ID of an element changes, then the content view
    /// generated from that element will lose any current state and animations.
    ///
    /// - NOTE: All elements in data should be uniquely identified. Data with
    /// elements that have a repeated identity are not supported.
    ///
    /// - Parameters:
    ///   - data: A collection of tree-structured, identified data.
    ///   - id: A unique identifier that can be used to force reloads of the
    ///     outlineView data by calling `triggerReloadOfOutlineView(id:)`
    ///   - children: A key path to a property whose non-`nil` value gives the
    ///     children of `data`. A non-`nil` but empty value denotes an element
    ///     capable of having children that's currently childless, such as an
    ///     empty directory in a file system. On the other hand, if the property
    ///     at the key path is `nil`, then the outline view treats `data` as a
    ///     leaf in the tree, like a regular file in a file system.
    ///   - selection: A binding to a selected value.
    ///   - content: A closure that produces an `NSView` based on an
    ///     element in `data`. An `NSTableCellView` subclass is preferred.
    ///     The `NSView` should return the correct `fittingSize`
    ///     as it is used to determine the height of the cell.
    init(
        _ data: Data,
        id: ID,
        children: KeyPath<Data.Element, Data?>,
        selection: Binding<Data.Element?>,
        content: @escaping (Data.Element) -> NSView
    ) {
        self.id = id
        self.data = data
        self.childSource = .keyPath(children)
        self._selection = selection
        self.separatorVisibility = .hidden
        self.content = content
    }

    /// Creates an `OutlineView` from a collection of root data elements and
    /// a closure that provides children to each element.
    ///
    /// This initializer creates an instance that uniquely identifies views
    /// across updates based on the identity of the underlying data element.
    ///
    /// All generated rows begin in the collapsed state.
    ///
    /// Make sure that the identifier of a data element only changes if you
    /// mean to replace that element with a new element, one with a new
    /// identity. If the ID of an element changes, then the content view
    /// generated from that element will lose any current state and animations.
    ///
    /// - NOTE: All elements in data should be uniquely identified. Data with
    /// elements that have a repeated identity are not supported.
    ///
    /// - Parameters:
    ///   - data: A collection of tree-structured, identified data.
    ///   - selection: A binding to a selected value.
    ///   - children: A closure whose non-`nil` return value gives the
    ///     children of `data`. A non-`nil` but empty value denotes an element
    ///     capable of having children that's currently childless, such as an
    ///     empty directory in a file system. On the other hand, if the value
    ///     from the closure is `nil`, then the outline view treats `data` as a
    ///     leaf in the tree, like a regular file in a file system.
    ///   - content: A closure that produces an `NSView` based on an
    ///     element in `data`. An `NSTableCellView` subclass is preferred.
    ///     The `NSView` should return the correct `fittingSize`
    ///     as it is used to determine the height of the cell.
    init(
        _ data: Data,
        selection: Binding<Data.Element?>,
        children: @escaping (Data.Element) -> Data?,
        content: @escaping (Data.Element) -> NSView
    ) {
        self.data = data
        self._selection = selection
        self.childSource = .provider(children)
        self.separatorVisibility = .hidden
        self.content = content
    }
}

// MARK: Initializers for macOS 10.15 and higher with NoDropReceiver.

@available(macOS 10.15, *)
public extension OutlineView where Drop == NoDropReceiver<Data.Element> {
    /// Creates an `OutlineView` from a collection of root data elements and
    /// a key path to its children.
    ///
    /// This initializer creates an instance that uniquely identifies views
    /// across updates based on the identity of the underlying data element.
    ///
    /// All generated rows begin in the collapsed state.
    ///
    /// Make sure that the identifier of a data element only changes if you
    /// mean to replace that element with a new element, one with a new
    /// identity. If the ID of an element changes, then the content view
    /// generated from that element will lose any current state and animations.
    ///
    /// - NOTE: All elements in data should be uniquely identified. Data with
    /// elements that have a repeated identity are not supported.
    ///
    /// - Parameters:
    ///   - data: A collection of tree-structured, identified data.
    ///   - id: A unique identifier that can be used to force reloads of the
    ///     outlineView data by calling `triggerReloadOfOutlineView(id:)`
    ///   - children: A key path to a property whose non-`nil` value gives the
    ///     children of `data`. A non-`nil` but empty value denotes an element
    ///     capable of having children that's currently childless, such as an
    ///     empty directory in a file system. On the other hand, if the property
    ///     at the key path is `nil`, then the outline view treats `data` as a
    ///     leaf in the tree, like a regular file in a file system.
    ///   - selection: A binding to a selected value.
    ///   - content: A closure that produces an `NSView` based on an
    ///     element in `data`. An `NSTableCellView` subclass is preferred.
    ///     The `NSView` should return the correct `fittingSize`
    ///     as it is used to determine the height of the cell.
    init(
        _ data: Data,
        id: ID,
        children: KeyPath<Data.Element, Data?>,
        selection: Binding<Data.Element?>,
        content: @escaping (Data.Element) -> NSView
    ) {
        self.id = id
        self.data = data
        self.childSource = .keyPath(children)
        self._selection = selection
        self.separatorVisibility = .hidden
        self.content = content
    }

<<<<<<< HEAD
    public func makeNSViewController(context: Context) -> NSViewControllerType {
        let controller = OutlineViewController(
            id: id,
            data: data,
            children: children,
            content: content,
            selectionChanged: { selection = $0 },
            separatorInsets: separatorInsets)
        controller.setIndentation(to: indentation)
        if #available(macOS 11.0, *) {
            controller.setStyle(to: style)
        }
        return controller
    }

    public func updateNSViewController(
        _ outlineController: NSViewControllerType,
        context: Context
=======
    /// Creates an `OutlineView` from a collection of root data elements and
    /// a closure that provides children to each element.
    ///
    /// This initializer creates an instance that uniquely identifies views
    /// across updates based on the identity of the underlying data element.
    ///
    /// All generated rows begin in the collapsed state.
    ///
    /// Make sure that the identifier of a data element only changes if you
    /// mean to replace that element with a new element, one with a new
    /// identity. If the ID of an element changes, then the content view
    /// generated from that element will lose any current state and animations.
    ///
    /// - NOTE: All elements in data should be uniquely identified. Data with
    /// elements that have a repeated identity are not supported.
    ///
    /// - Parameters:
    ///   - data: A collection of tree-structured, identified data.
    ///   - selection: A binding to a selected value.
    ///   - children: A closure whose non-`nil` return value gives the
    ///     children of `data`. A non-`nil` but empty value denotes an element
    ///     capable of having children that's currently childless, such as an
    ///     empty directory in a file system. On the other hand, if the value
    ///     from the closure is `nil`, then the outline view treats `data` as a
    ///     leaf in the tree, like a regular file in a file system.
    ///   - content: A closure that produces an `NSView` based on an
    ///     element in `data`. An `NSTableCellView` subclass is preferred.
    ///     The `NSView` should return the correct `fittingSize`
    ///     as it is used to determine the height of the cell.
    init(
        _ data: Data,
        selection: Binding<Data.Element?>,
        children: @escaping (Data.Element) -> Data?,
        content: @escaping (Data.Element) -> NSView
>>>>>>> 661a32c6
    ) {
        self.data = data
        self._selection = selection
        self.childSource = .provider(children)
        self.separatorVisibility = .hidden
        self.content = content
    }
}

// MARK: Initializers for macOS 11 and higher.

@available(macOS 11.0, *)
public extension OutlineView {
    /// Creates an `OutlineView` from a collection of root data elements and
    /// a key path to its children.
    ///
    /// This initializer creates an instance that uniquely identifies views
    /// across updates based on the identity of the underlying data element.
    ///
    /// All generated rows begin in the collapsed state.
    ///
    /// Make sure that the identifier of a data element only changes if you
    /// mean to replace that element with a new element, one with a new
    /// identity. If the ID of an element changes, then the content view
    /// generated from that element will lose any current state and animations.
    ///
    /// - NOTE: All elements in data should be uniquely identified. Data with
    /// elements that have a repeated identity are not supported.
    ///
    /// - Parameters:
    ///   - data: A collection of tree-structured, identified data.
    ///   - children: A key path to a property whose non-`nil` value gives the
    ///     children of `data`. A non-`nil` but empty value denotes an element
    ///     capable of having children that's currently childless, such as an
    ///     empty directory in a file system. On the other hand, if the property
    ///     at the key path is `nil`, then the outline view treats `data` as a
    ///     leaf in the tree, like a regular file in a file system.
    ///   - selection: A binding to a selected value.
    ///   - separatorInsets: An optional closure that produces row separator lines
    ///     with the given insets for each item in the outline view. If this closure
    ///     is not provided (the default), separators are hidden.
    ///   - content: A closure that produces an `NSView` based on an
    ///     element in `data`. An `NSTableCellView` subclass is preferred.
    ///     The `NSView` should return the correct `fittingSize`
    ///     as it is used to determine the height of the cell.
    @available(macOS 11.0, *)
    init(
        _ data: Data,
        children: KeyPath<Data.Element, Data?>,
        selection: Binding<Data.Element?>,
        separatorInsets: ((Data.Element) -> NSEdgeInsets)? = nil,
        content: @escaping (Data.Element) -> NSView
    ) {
        self.data = data
        self.childSource = .keyPath(children)
        self._selection = selection
        self.separatorInsets = separatorInsets
        self.separatorVisibility = separatorInsets == nil ? .hidden : .visible
        self.content = content
    }

    /// Creates an `OutlineView` from a collection of root data elements and
    /// a closure that provides children to each element.
    ///
    /// This initializer creates an instance that uniquely identifies views
    /// across updates based on the identity of the underlying data element.
    ///
    /// All generated rows begin in the collapsed state.
    ///
    /// Make sure that the identifier of a data element only changes if you
    /// mean to replace that element with a new element, one with a new
    /// identity. If the ID of an element changes, then the content view
    /// generated from that element will lose any current state and animations.
    ///
    /// - NOTE: All elements in data should be uniquely identified. Data with
    /// elements that have a repeated identity are not supported.
    ///
    /// - Parameters:
    ///   - data: A collection of tree-structured, identified data.
    ///   - selection: A binding to a selected value.
    ///   - children: A closure whose non-`nil` return value gives the
    ///     children of `data`. A non-`nil` but empty value denotes an element
    ///     capable of having children that's currently childless, such as an
    ///     empty directory in a file system. On the other hand, if the value
    ///     from the closure is `nil`, then the outline view treats `data` as a
    ///     leaf in the tree, like a regular file in a file system.
    ///   - separatorInsets: An optional closure that produces row separator lines
    ///     with the given insets for each item in the outline view. If this closure
    ///     is not provided (the default), separators are hidden.
    ///   - content: A closure that produces an `NSView` based on an
    ///     element in `data`. An `NSTableCellView` subclass is preferred.
    ///     The `NSView` should return the correct `fittingSize`
    ///     as it is used to determine the height of the cell.
    @available(macOS 11.0, *)
    init(
        _ data: Data,
        selection: Binding<Data.Element?>,
        children: @escaping (Data.Element) -> Data?,
        separatorInsets: ((Data.Element) -> NSEdgeInsets)? = nil,
        content: @escaping (Data.Element) -> NSView
    ) {
        self.data = data
        self._selection = selection
        self.childSource = .provider(children)
        self.separatorInsets = separatorInsets
        self.separatorVisibility = separatorInsets == nil ? .hidden : .visible
        self.content = content
    }
}

// MARK: Initializers for macOS 11 and higher with NoDropReceiver.

@available(macOS 11.0, *)
public extension OutlineView where Drop == NoDropReceiver<Data.Element> {
    /// Creates an `OutlineView` from a collection of root data elements and
    /// a key path to its children.
    ///
    /// This initializer creates an instance that uniquely identifies views
    /// across updates based on the identity of the underlying data element.
    ///
    /// All generated rows begin in the collapsed state.
    ///
    /// Make sure that the identifier of a data element only changes if you
    /// mean to replace that element with a new element, one with a new
    /// identity. If the ID of an element changes, then the content view
    /// generated from that element will lose any current state and animations.
    ///
    /// - NOTE: All elements in data should be uniquely identified. Data with
    /// elements that have a repeated identity are not supported.
    ///
    /// - Parameters:
    ///   - data: A collection of tree-structured, identified data.
    ///   - children: A key path to a property whose non-`nil` value gives the
    ///     children of `data`. A non-`nil` but empty value denotes an element
    ///     capable of having children that's currently childless, such as an
    ///     empty directory in a file system. On the other hand, if the property
    ///     at the key path is `nil`, then the outline view treats `data` as a
    ///     leaf in the tree, like a regular file in a file system.
    ///   - selection: A binding to a selected value.
    ///   - separatorInsets: An optional closure that produces row separator lines
    ///     with the given insets for each item in the outline view. If this closure
    ///     is not provided (the default), separators are hidden.
    ///   - content: A closure that produces an `NSView` based on an
    ///     element in `data`. An `NSTableCellView` subclass is preferred.
    ///     The `NSView` should return the correct `fittingSize`
    ///     as it is used to determine the height of the cell.
    init(
        _ data: Data,
        children: KeyPath<Data.Element, Data?>,
        selection: Binding<Data.Element?>,
        separatorInsets: ((Data.Element) -> NSEdgeInsets)? = nil,
        content: @escaping (Data.Element) -> NSView
    ) {
        self.data = data
        self.childSource = .keyPath(children)
        self._selection = selection
        self.separatorInsets = separatorInsets
        self.separatorVisibility = separatorInsets == nil ? .hidden : .visible
        self.content = content
    }

    /// Creates an `OutlineView` from a collection of root data elements and
    /// a closure that provides children to each element.
    ///
    /// This initializer creates an instance that uniquely identifies views
    /// across updates based on the identity of the underlying data element.
    ///
    /// All generated rows begin in the collapsed state.
    ///
    /// Make sure that the identifier of a data element only changes if you
    /// mean to replace that element with a new element, one with a new
    /// identity. If the ID of an element changes, then the content view
    /// generated from that element will lose any current state and animations.
    ///
    /// - NOTE: All elements in data should be uniquely identified. Data with
    /// elements that have a repeated identity are not supported.
    ///
    /// - Parameters:
    ///   - data: A collection of tree-structured, identified data.
    ///   - selection: A binding to a selected value.
    ///   - children: A closure whose non-`nil` return value gives the
    ///     children of `data`. A non-`nil` but empty value denotes an element
    ///     capable of having children that's currently childless, such as an
    ///     empty directory in a file system. On the other hand, if the value
    ///     from the closure is `nil`, then the outline view treats `data` as a
    ///     leaf in the tree, like a regular file in a file system.
    ///   - separatorInsets: An optional closure that produces row separator lines
    ///     with the given insets for each item in the outline view. If this closure
    ///     is not provided (the default), separators are hidden.
    ///   - content: A closure that produces an `NSView` based on an
    ///     element in `data`. An `NSTableCellView` subclass is preferred.
    ///     The `NSView` should return the correct `fittingSize`
    ///     as it is used to determine the height of the cell.
    init(
        _ data: Data,
        selection: Binding<Data.Element?>,
        children: @escaping (Data.Element) -> Data?,
        separatorInsets: ((Data.Element) -> NSEdgeInsets)? = nil,
        content: @escaping (Data.Element) -> NSView
    ) {
        self.data = data
        self._selection = selection
        self.childSource = .provider(children)
        self.separatorInsets = separatorInsets
        self.separatorVisibility = separatorInsets == nil ? .hidden : .visible
        self.content = content
    }
}<|MERGE_RESOLUTION|>--- conflicted
+++ resolved
@@ -16,15 +16,9 @@
 }
 
 @available(macOS 10.15, *)
-<<<<<<< HEAD
-public struct OutlineView<ID: Hashable, Data: Sequence>: NSViewControllerRepresentable
-where Data.Element: Identifiable {
-    public typealias NSViewControllerType = OutlineViewController<ID, Data>
-=======
-public struct OutlineView<Data: Sequence, Drop: DropReceiver>: NSViewControllerRepresentable
+public struct OutlineView<ID: Hashable, Data: Sequence, Drop: DropReceiver>: NSViewControllerRepresentable
 where Drop.DataElement == Data.Element {
-    public typealias NSViewControllerType = OutlineViewController<Data, Drop>
->>>>>>> 661a32c6
+    public typealias NSViewControllerType = OutlineViewController<ID, Data, Drop>
 
     let id: ID
     let data: Data
@@ -293,26 +287,6 @@
         self.content = content
     }
 
-<<<<<<< HEAD
-    public func makeNSViewController(context: Context) -> NSViewControllerType {
-        let controller = OutlineViewController(
-            id: id,
-            data: data,
-            children: children,
-            content: content,
-            selectionChanged: { selection = $0 },
-            separatorInsets: separatorInsets)
-        controller.setIndentation(to: indentation)
-        if #available(macOS 11.0, *) {
-            controller.setStyle(to: style)
-        }
-        return controller
-    }
-
-    public func updateNSViewController(
-        _ outlineController: NSViewControllerType,
-        context: Context
-=======
     /// Creates an `OutlineView` from a collection of root data elements and
     /// a closure that provides children to each element.
     ///
@@ -343,11 +317,11 @@
     ///     The `NSView` should return the correct `fittingSize`
     ///     as it is used to determine the height of the cell.
     init(
+        id: id,
         _ data: Data,
         selection: Binding<Data.Element?>,
         children: @escaping (Data.Element) -> Data?,
         content: @escaping (Data.Element) -> NSView
->>>>>>> 661a32c6
     ) {
         self.data = data
         self._selection = selection
